use anyhow::{Context, Result};
use clap::{Parser, Subcommand};
use gray_matter::Matter;
use serde::{Deserialize, Serialize};
use std::path::Path;
use walkdir::WalkDir;

#[derive(Debug, Serialize, Deserialize)]
struct Config {
    git: GitConfig,
}

#[derive(Debug, Serialize, Deserialize)]
struct GitConfig {
    branch_prefix: String,
    pr_enabled: bool,
    pr_draft: bool,
    pr_auto_assign: bool,
    pr_switch_to_main: bool,
    pr_default_reviewers: Option<Vec<String>>,
    pr_default_labels: Option<Vec<String>>,
}

impl Default for Config {
    fn default() -> Self {
        Self {
            git: GitConfig {
                branch_prefix: "feature/".to_string(),
                pr_enabled: true,
                pr_draft: false,
                pr_auto_assign: true,
                pr_switch_to_main: false,
                pr_default_reviewers: None,
                pr_default_labels: None,
            },
        }
    }
}

#[derive(Parser)]
#[command(name = "mdtasks")]
#[command(about = "Markdown task manager")]
#[command(version)]
struct Cli {
    #[command(subcommand)]
    command: Commands,
}

#[derive(Subcommand)]
enum Commands {
    /// List tasks
    List {
        /// Filter by status (pending, active, done, partial)
        #[arg(short, long)]
        status: Option<String>,

        /// Filter by tag
        #[arg(short, long)]
        tag: Option<String>,

        /// Filter by priority (low, medium, high)
        #[arg(short, long)]
        priority: Option<String>,
    },
    /// Show task details
    Show {
        /// Task ID to show
        id: String,
    },
    /// Add a new task
    Add {
        /// Task title/description
        title: String,

        /// Task priority (low, medium, high)
        #[arg(short = 'r', long)]
        priority: Option<String>,

        /// Task status (pending, active, done)
        #[arg(short, long)]
        status: Option<String>,

        /// Tags for the task
        #[arg(short = 'g', long)]
        tags: Option<Vec<String>>,

        /// Project name
        #[arg(short = 'j', long)]
        project: Option<String>,

        /// Due date
        #[arg(short, long)]
        due: Option<String>,

        /// Additional notes/content
        #[arg(short, long)]
        notes: Option<String>,
    },
    /// Mark a task as done
    Done {
        /// Task ID to mark as done
        id: String,
    },
    /// Mark a task as started/active
    Start {
        /// Task ID to mark as started
        id: String,
    },
    /// Add an item to a task's checklist
    Checklist {
        /// Task ID to add checklist item to
        id: String,
        /// Checklist item to add
        item: String,
    },
    /// List subtasks (checklist items) for a task
    Subtasks {
        /// Task ID to list subtasks for
        id: String,
    },
    /// Set task title
    SetTitle {
        /// Task ID to update
        id: String,
        /// New title
        title: String,
    },
    /// Set task priority
    SetPriority {
        /// Task ID to update
        id: String,
        /// New priority
        priority: String,
    },
    /// Set task tags
    SetTags {
        /// Task ID to update
        id: String,
        /// New tags (comma-separated)
        tags: String,
    },
    /// Set task due date
    SetDue {
        /// Task ID to update
        id: String,
        /// New due date (YYYY-MM-DD)
        due: String,
    },
    /// Add note to task
    AddNote {
        /// Task ID to add note to
        id: String,
        /// Note to add
        note: String,
    },
    /// Start Git branch for task
    GitStart {
        /// Task ID to create branch for
        id: String,
    },
    /// Finish Git branch, create PR, and optionally merge to main
    GitDone {
        /// Optional commit message (defaults to task title)
        message: Option<String>,

        /// Skip PR creation
        #[arg(long)]
        no_pr: bool,

        /// Create as draft PR
        #[arg(long)]
        draft: bool,

        /// Comma-separated list of reviewers
        #[arg(long)]
        reviewers: Option<String>,

        /// Comma-separated list of labels
        #[arg(long)]
        labels: Option<String>,

        /// Switch back to main after PR creation
        #[arg(long)]
        switch_to_main: bool,
    },
    /// Show Git status and current task
    GitStatus,
    /// Clean up done tasks (delete task files)
    Cleanup {
        /// Confirm cleanup without prompting
        #[arg(short, long)]
        yes: bool,
    },
    /// Initialize configuration file
    ConfigInit {
        /// Path to create config file (default: ./mdtasks.toml)
        #[arg(short, long)]
        path: Option<String>,
    },
}

#[derive(Debug, Deserialize, Serialize)]
struct Task {
    id: String,
    title: String,
    status: Option<String>,
    priority: Option<String>,
    tags: Option<Vec<String>>,
    project: Option<String>,
    created: Option<String>,
    due: Option<String>,
    completed: Option<String>,
    started: Option<String>,
}

#[derive(Debug)]
struct TaskFile {
    task: Task,
    file_path: String,
    content: String,
}

fn load_config() -> Result<Config> {
    // Look for config file in current directory or home directory
    let config_paths = [
        "./mdtasks.toml",
        "./.mdtasks.toml",
        "~/.config/mdtasks/config.toml",
        "~/.mdtasks.toml",
    ];

    for path_str in &config_paths {
        let expanded_path = shellexpand::tilde(path_str).to_string();
        let path = Path::new(&expanded_path);

        if path.exists() {
            let content = std::fs::read_to_string(path)
                .context(format!("Failed to read config file: {}", path.display()))?;

            let config: Config = toml::from_str(&content)
                .context(format!("Failed to parse config file: {}", path.display()))?;

            println!("📁 Loaded config from: {}", path.display());
            return Ok(config);
        }
    }

    // Return default config if no config file found
    Ok(Config::default())
}

fn main() -> Result<()> {
    let cli = Cli::parse();
    let config = load_config()?;

    match cli.command {
        Commands::List {
            status,
            tag,
            priority,
        } => {
            list_tasks(status, tag, priority)?;
        }
        Commands::Show { id } => {
            show_task(id)?;
        }
        Commands::Add {
            title,
            priority,
            status,
            tags,
            project,
            due,
            notes,
        } => {
            add_task(title, priority, status, tags, project, due, notes)?;
        }
        Commands::Done { id } => {
            mark_task_done(id)?;
        }
        Commands::Start { id } => {
            mark_task_start(id)?;
        }
        Commands::Checklist { id, item } => {
            add_checklist_item(id, item)?;
        }
        Commands::Subtasks { id } => {
            list_subtasks(id)?;
        }
        Commands::SetTitle { id, title } => {
            set_task_field(id, "title", title)?;
        }
        Commands::SetPriority { id, priority } => {
            set_task_field(id, "priority", priority)?;
        }
        Commands::SetTags { id, tags } => {
            set_task_field(id, "tags", tags)?;
        }
        Commands::SetDue { id, due } => {
            set_task_field(id, "due", due)?;
        }
        Commands::AddNote { id, note } => {
            add_task_note(id, note)?;
        }
        Commands::GitStart { id } => {
            git_start_branch(id, &config)?;
        }
        Commands::GitDone {
            message,
            no_pr,
            draft,
            reviewers,
            labels,
            switch_to_main,
        } => {
            git_done_branch(
                message,
                no_pr,
                draft,
                reviewers,
                labels,
                switch_to_main,
                &config,
            )?;
        }
        Commands::GitStatus => {
            git_status(&config)?;
        }
        Commands::Cleanup { yes } => {
            cleanup_done_tasks(yes)?;
        }
        Commands::ConfigInit { path } => {
            init_config_file(path)?;
        }
    }

    Ok(())
}

fn list_tasks(
    status_filter: Option<String>,
    tag_filter: Option<String>,
    priority_filter: Option<String>,
) -> Result<()> {
    let tasks = load_tasks()?;

    // Filter tasks
    let filtered_tasks: Vec<_> = tasks
        .into_iter()
        .filter(|task_file| {
            let task = &task_file.task;

            // Status filter
            if let Some(ref status) = status_filter {
                if let Some(ref task_status) = task.status {
                    if !task_status.to_lowercase().contains(&status.to_lowercase()) {
                        return false;
                    }
                } else {
                    return false;
                }
            }

            // Tag filter
            if let Some(ref tag) = tag_filter {
                if let Some(ref tags) = task.tags {
                    if !tags
                        .iter()
                        .any(|t| t.to_lowercase().contains(&tag.to_lowercase()))
                    {
                        return false;
                    }
                } else {
                    return false;
                }
            }

            // Priority filter
            if let Some(ref priority) = priority_filter {
                if let Some(ref task_priority) = task.priority {
                    if !task_priority
                        .to_lowercase()
                        .contains(&priority.to_lowercase())
                    {
                        return false;
                    }
                } else {
                    return false;
                }
            }

            true
        })
        .collect();

    // Display tasks
    if filtered_tasks.is_empty() {
        println!("No tasks found matching the criteria.");
        return Ok(());
    }

    println!(
        "{:<4} {:<12} {:<8} {:<50}",
        "ID", "STATUS", "PRIORITY", "TITLE"
    );
    println!("{}", "-".repeat(80));

    for task_file in filtered_tasks {
        let task = &task_file.task;
        let status = task.status.as_deref().unwrap_or("unknown");
        let priority = task.priority.as_deref().unwrap_or("medium");
        let title = &task.title;

        println!(
            "{:<4} {:<12} {:<8} {:<50}",
            task.id, status, priority, title
        );
    }

    Ok(())
}

fn show_task(id: String) -> Result<()> {
    let tasks = load_tasks()?;

    let task_file = tasks
        .into_iter()
        .find(|tf| tf.task.id == id)
        .context(format!("Task with ID '{}' not found", id))?;

    let task = &task_file.task;

    println!("Task: {}", task.title);
    println!("ID: {}", task.id);
    println!("Status: {}", task.status.as_deref().unwrap_or("unknown"));
    println!("Priority: {}", task.priority.as_deref().unwrap_or("medium"));

    if let Some(ref tags) = task.tags {
        println!("Tags: {}", tags.join(", "));
    }

    if let Some(ref project) = task.project {
        println!("Project: {}", project);
    }

    if let Some(ref created) = task.created {
        println!("Created: {}", created);
    }

    if let Some(ref due) = task.due {
        println!("Due: {}", due);
    }

    println!("\nContent:");
    println!("{}", task_file.content);

    Ok(())
}

fn load_tasks() -> Result<Vec<TaskFile>> {
    let matter = Matter::<gray_matter::engine::YAML>::new();
    let mut tasks = Vec::new();

    // Look for markdown files in tasks/ directory
    let tasks_dir = Path::new("tasks");
    if !tasks_dir.exists() {
        return Ok(tasks);
    }

    for entry in WalkDir::new(tasks_dir)
        .into_iter()
        .filter_map(|e| e.ok())
        .filter(|e| e.path().extension().is_some_and(|ext| ext == "md"))
    {
        let file_path = entry.path();
        let content = std::fs::read_to_string(file_path)
            .context(format!("Failed to read file: {}", file_path.display()))?;

        let parsed = matter.parse(&content);

        if let Some(front_matter) = parsed.data {
            // Try to extract fields manually from Pod
            match extract_task_from_pod(&front_matter) {
                Ok(task) => {
                    tasks.push(TaskFile {
                        task,
                        file_path: file_path.to_string_lossy().to_string(),
                        content: parsed.content,
                    });
                }
                Err(_) => {
                    // Skip files that don't have valid task data
                }
            }
        }
    }

    // Sort by ID
    tasks.sort_by(|a, b| a.task.id.cmp(&b.task.id));

    Ok(tasks)
}

fn extract_task_from_pod(pod: &gray_matter::Pod) -> Result<Task> {
    use gray_matter::Pod;

    let mut task = Task {
        id: String::new(),
        title: String::new(),
        status: None,
        priority: None,
        tags: None,
        project: None,
        created: None,
        due: None,
        completed: None,
        started: None,
    };

    if let Pod::Hash(hash) = pod {
        for (key, value) in hash {
            match key.as_str() {
                "id" => match value {
                    Pod::String(s) => task.id = s.clone(),
                    Pod::Integer(i) => task.id = i.to_string(),
                    _ => {}
                },
                "title" => {
                    if let Pod::String(s) = value {
                        task.title = s.clone();
                    }
                }
                "status" => {
                    if let Pod::String(s) = value {
                        task.status = Some(s.clone());
                    }
                }
                "priority" => {
                    if let Pod::String(s) = value {
                        task.priority = Some(s.clone());
                    }
                }
                "tags" => {
                    if let Pod::Array(arr) = value {
                        let mut tags = Vec::new();
                        for item in arr {
                            if let Pod::String(s) = item {
                                tags.push(s.clone());
                            }
                        }
                        task.tags = Some(tags);
                    }
                }
                "project" => {
                    if let Pod::String(s) = value {
                        task.project = Some(s.clone());
                    }
                }
                "created" => {
                    if let Pod::String(s) = value {
                        task.created = Some(s.clone());
                    }
                }
                "due" => {
                    if let Pod::String(s) = value {
                        task.due = Some(s.clone());
                    }
                }
                _ => {}
            }
        }
    }

    if task.id.is_empty() || task.title.is_empty() {
        return Err(anyhow::anyhow!("Missing required fields: id or title"));
    }

    Ok(task)
}

fn add_task(
    title: String,
    priority: Option<String>,
    status: Option<String>,
    tags: Option<Vec<String>>,
    project: Option<String>,
    due: Option<String>,
    notes: Option<String>,
) -> Result<()> {
    // Generate next ID
    let next_id = get_next_task_id()?;

    // Create task struct
    let task = Task {
        id: next_id.clone(),
        title: title.clone(),
        status: status.or(Some("pending".to_string())),
        priority: priority.or(Some("medium".to_string())),
        tags,
        project,
        created: Some(chrono::Utc::now().format("%Y-%m-%d").to_string()),
        due,
        completed: None,
        started: None,
    };

    // Create markdown content
    let mut content = String::new();

    // Add front-matter
    content.push_str("---\n");
    content.push_str(&format!("id: {}\n", task.id));
    content.push_str(&format!("title: \"{}\"\n", task.title));

    if let Some(ref status) = task.status {
        content.push_str(&format!("status: {}\n", status));
    }

    if let Some(ref priority) = task.priority {
        content.push_str(&format!("priority: {}\n", priority));
    }

    if let Some(ref tags) = task.tags {
        content.push_str("tags: [");
        for (i, tag) in tags.iter().enumerate() {
            if i > 0 {
                content.push_str(", ");
            }
            content.push_str(&format!("\"{}\"", tag));
        }
        content.push_str("]\n");
    }

    if let Some(ref project) = task.project {
        content.push_str(&format!("project: {}\n", project));
    }

    if let Some(ref created) = task.created {
        content.push_str(&format!("created: {}\n", created));
    }

    if let Some(ref due) = task.due {
        content.push_str(&format!("due: {}\n", due));
    }

    content.push_str("---\n\n");

    // Add markdown content
    content.push_str("# Task Details\n\n");

    if let Some(ref notes) = notes {
        content.push_str("## Notes\n");
        content.push_str(&format!("{}\n\n", notes));
    }

    content.push_str("## Checklist\n");
    content.push('\n');

    // Create filename
    let filename = format!(
        "tasks/{}-{}.md",
        next_id,
        title
            .to_lowercase()
            .replace(" ", "-")
            .chars()
            .filter(|c| c.is_alphanumeric() || *c == '-')
            .collect::<String>()
    );

    // Ensure tasks directory exists
    std::fs::create_dir_all("tasks")?;

    // Write file
    std::fs::write(&filename, content)
        .context(format!("Failed to write task file: {}", filename))?;

    println!("✅ Created task {}: {}", next_id, title);
    println!("📁 File: {}", filename);

    Ok(())
}

fn get_next_task_id() -> Result<String> {
    let tasks = load_tasks()?;

    let mut max_id = 0;
    for task_file in tasks {
        if let Ok(id_num) = task_file.task.id.parse::<u32>() {
            max_id = max_id.max(id_num);
        }
    }

    Ok(format!("{:03}", max_id + 1))
}

fn mark_task_done(id: String) -> Result<()> {
    // Find the task file
    let tasks = load_tasks()?;
    let task_file = tasks
        .into_iter()
        .find(|tf| tf.task.id == id)
        .context(format!("Task with ID '{}' not found", id))?;

    // Read the current file content
    let content = std::fs::read_to_string(&task_file.file_path)
        .context(format!("Failed to read task file: {}", task_file.file_path))?;

    // Parse the front-matter and content
    let matter = Matter::<gray_matter::engine::YAML>::new();
    let parsed = matter.parse(&content);

    if let Some(front_matter) = parsed.data {
        // Extract the task data
        let mut task = extract_task_from_pod(&front_matter)?;

        // Update the status to "done"
        task.status = Some("done".to_string());

        // Rebuild the file content
        let mut new_content = String::new();

        // Add updated front-matter
        new_content.push_str("---\n");
        new_content.push_str(&format!("id: {}\n", task.id));
        new_content.push_str(&format!("title: \"{}\"\n", task.title));

        if let Some(ref status) = task.status {
            new_content.push_str(&format!("status: {}\n", status));
        }

        if let Some(ref priority) = task.priority {
            new_content.push_str(&format!("priority: {}\n", priority));
        }

        if let Some(ref tags) = task.tags {
            new_content.push_str("tags: [");
            for (i, tag) in tags.iter().enumerate() {
                if i > 0 {
                    new_content.push_str(", ");
                }
                new_content.push_str(&format!("\"{}\"", tag));
            }
            new_content.push_str("]\n");
        }

        if let Some(ref project) = task.project {
            new_content.push_str(&format!("project: {}\n", project));
        }

        if let Some(ref created) = task.created {
            new_content.push_str(&format!("created: {}\n", created));
        }

        if let Some(ref due) = task.due {
            new_content.push_str(&format!("due: {}\n", due));
        }

        // Add completed date
        new_content.push_str(&format!(
            "completed: {}\n",
            chrono::Utc::now().format("%Y-%m-%d")
        ));

        new_content.push_str("---\n\n");

        // Process the markdown content to mark all checklist items as complete
        let processed_content = mark_all_subtasks_complete(&parsed.content);
        new_content.push_str(&processed_content);

        // Write the updated file
        std::fs::write(&task_file.file_path, new_content).context(format!(
            "Failed to write updated task file: {}",
            task_file.file_path
        ))?;

        println!("✅ Marked task {} as done: {}", id, task.title);
    } else {
        return Err(anyhow::anyhow!(
            "Could not parse front-matter from task file"
        ));
    }

    Ok(())
}

fn mark_task_start(id: String) -> Result<()> {
    // Find the task file
    let tasks = load_tasks()?;
    let task_file = tasks
        .into_iter()
        .find(|tf| tf.task.id == id)
        .context(format!("Task with ID '{}' not found", id))?;

    // Read the current file content
    let content = std::fs::read_to_string(&task_file.file_path)
        .context(format!("Failed to read task file: {}", task_file.file_path))?;

    // Parse the front-matter and content
    let matter = Matter::<gray_matter::engine::YAML>::new();
    let parsed = matter.parse(&content);

    if let Some(front_matter) = parsed.data {
        // Extract the task data
        let mut task = extract_task_from_pod(&front_matter)?;

        // Update the status to "active"
        task.status = Some("active".to_string());

        // Rebuild the file content
        let mut new_content = String::new();

        // Add updated front-matter
        new_content.push_str("---\n");
        new_content.push_str(&format!("id: {}\n", task.id));
        new_content.push_str(&format!("title: \"{}\"\n", task.title));

        if let Some(ref status) = task.status {
            new_content.push_str(&format!("status: {}\n", status));
        }

        if let Some(ref priority) = task.priority {
            new_content.push_str(&format!("priority: {}\n", priority));
        }

        if let Some(ref tags) = task.tags {
            new_content.push_str("tags: [");
            for (i, tag) in tags.iter().enumerate() {
                if i > 0 {
                    new_content.push_str(", ");
                }
                new_content.push_str(&format!("\"{}\"", tag));
            }
            new_content.push_str("]\n");
        }

        if let Some(ref project) = task.project {
            new_content.push_str(&format!("project: {}\n", project));
        }

        if let Some(ref created) = task.created {
            new_content.push_str(&format!("created: {}\n", created));
        }

        if let Some(ref due) = task.due {
            new_content.push_str(&format!("due: {}\n", due));
        }

        // Add started date
        new_content.push_str(&format!(
            "started: {}\n",
            chrono::Utc::now().format("%Y-%m-%d")
        ));

        new_content.push_str("---\n\n");

        // Add the original markdown content
        new_content.push_str(&parsed.content);

        // Write the updated file
        std::fs::write(&task_file.file_path, new_content).context(format!(
            "Failed to write updated task file: {}",
            task_file.file_path
        ))?;

        println!("🚀 Started task {}: {}", id, task.title);
    } else {
        return Err(anyhow::anyhow!(
            "Could not parse front-matter from task file"
        ));
    }

    Ok(())
}

fn add_checklist_item(id: String, item: String) -> Result<()> {
    // Find the task file
    let tasks = load_tasks()?;
    let task_file = tasks
        .into_iter()
        .find(|tf| tf.task.id == id)
        .context(format!("Task with ID '{}' not found", id))?;

    // Read the current file content
    let content = std::fs::read_to_string(&task_file.file_path)
        .context(format!("Failed to read task file: {}", task_file.file_path))?;

    // Parse the front-matter and content
    let matter = Matter::<gray_matter::engine::YAML>::new();
    let parsed = matter.parse(&content);

    if let Some(_front_matter) = parsed.data {
        // Rebuild the content with the checklist item added
        let mut new_content = String::new();

        // Add the front-matter section
        let lines: Vec<&str> = content.lines().collect();
        let mut front_matter_end = 0;

        for (i, line) in lines.iter().enumerate() {
            if i > 0 && line == &"---" {
                front_matter_end = i;
                break;
            }
        }

        // Add front-matter
        for line in lines.iter().take(front_matter_end + 1) {
            new_content.push_str(&format!("{}\n", line));
        }

        // Find the checklist section and add the item
        let mut in_checklist = false;
        let mut checklist_added = false;

        for line in parsed.content.lines() {
            new_content.push_str(&format!("{}\n", line));

            // Check if we're in the checklist section
            if line.trim().starts_with("## Checklist") {
                in_checklist = true;
            } else if in_checklist
                && line.trim().starts_with("##")
                && !line.trim().starts_with("###")
            {
                // We've moved to the next section, add the item before this line
                new_content.push_str(&format!("- [ ] {}\n", item));
                checklist_added = true;
                in_checklist = false;
            } else if in_checklist && line.trim().is_empty() && !checklist_added {
                // Empty line in checklist section, add the item
                new_content.push_str(&format!("- [ ] {}\n", item));
                checklist_added = true;
            }
        }

        // If we never found a place to add it, add it at the end
        if !checklist_added {
            new_content.push_str(&format!("- [ ] {}\n", item));
        }

        // Write the updated file
        std::fs::write(&task_file.file_path, new_content).context(format!(
            "Failed to write updated task file: {}",
            task_file.file_path
        ))?;

        println!("✅ Added checklist item to task {}: {}", id, item);
    } else {
        return Err(anyhow::anyhow!(
            "Could not parse front-matter from task file"
        ));
    }

    Ok(())
}

fn mark_all_subtasks_complete(content: &str) -> String {
    let mut result = String::new();
    let mut in_checklist = false;

    for line in content.lines() {
        // Check if we're entering the checklist section
        if line.trim().starts_with("## Checklist") {
            in_checklist = true;
            result.push_str(line);
            result.push('\n');
            continue;
        }

        // Check if we're leaving the checklist section
        if in_checklist && line.trim().starts_with("##") && !line.trim().starts_with("###") {
            in_checklist = false;
        }

        // If we're in the checklist section, mark all items as complete
        if in_checklist {
            let trimmed = line.trim();
            if trimmed.starts_with("- [ ]") {
                // Replace incomplete checkbox with complete checkbox
                let item_text = trimmed.strip_prefix("- [ ]").unwrap_or(trimmed).trim();
                result.push_str(&format!("- [x] {}\n", item_text));
            } else {
                result.push_str(line);
                result.push('\n');
            }
        } else {
            result.push_str(line);
            result.push('\n');
        }
    }

    result
}

fn list_subtasks(id: String) -> Result<()> {
    let tasks = load_tasks()?;

    let task_file = tasks
        .into_iter()
        .find(|tf| tf.task.id == id)
        .context(format!("Task with ID '{}' not found", id))?;

    let content = std::fs::read_to_string(&task_file.file_path)
        .context(format!("Failed to read task file: {}", task_file.file_path))?;

    let task = &task_file.task;

    println!("📋 Subtasks for task {}: {}", id, task.title);
    println!();

    // Find and display checklist items
    let mut in_checklist = false;
    let mut has_items = false;

    for line in content.lines() {
        // Check if we're entering the checklist section
        if line.trim().starts_with("## Checklist") {
            in_checklist = true;
            continue;
        }

        // Check if we're leaving the checklist section
        if in_checklist && line.trim().starts_with("##") && !line.trim().starts_with("###") {
            break;
        }

        // If we're in the checklist section, look for checklist items
        if in_checklist {
            let trimmed = line.trim();
            if trimmed.starts_with("- [") {
                has_items = true;
                // Extract the item text (remove the checkbox part)
                let item_text = if trimmed.starts_with("- [x]") || trimmed.starts_with("- [X]") {
                    // Completed item
                    let text = trimmed
                        .strip_prefix("- [x]")
                        .or_else(|| trimmed.strip_prefix("- [X]"))
                        .unwrap_or(trimmed)
                        .trim();
                    format!("✅ {}", text)
                } else if trimmed.starts_with("- [ ]") {
                    // Incomplete item
                    let text = trimmed.strip_prefix("- [ ]").unwrap_or(trimmed).trim();
                    format!("⏳ {}", text)
                } else {
                    // Fallback for other formats
                    trimmed.to_string()
                };
                println!("  {}", item_text);
            }
        }
    }

    if !has_items {
        println!("  No subtasks found.");
    }

    Ok(())
}
fn set_task_field(id: String, field: &str, value: String) -> Result<()> {
    let tasks = load_tasks()?;
    let task_file = tasks
        .into_iter()
        .find(|tf| tf.task.id == id)
        .context(format!("Task with ID '{}' not found", id))?;

    // Read the current file content
    let content = std::fs::read_to_string(&task_file.file_path)
        .context(format!("Failed to read task file: {}", task_file.file_path))?;

    // Parse the front-matter and content
    let matter = Matter::<gray_matter::engine::YAML>::new();
    let parsed = matter.parse(&content);

    if let Some(front_matter) = parsed.data {
        // Extract the task data
        let mut task = extract_task_from_pod(&front_matter)?;

        // Update the specific field
        match field {
            "title" => task.title = value.clone(),
            "priority" => task.priority = Some(value.clone()),
            "tags" => {
                let tags: Vec<String> = value.split(',').map(|s| s.trim().to_string()).collect();
                task.tags = Some(tags);
            }
            "due" => task.due = Some(value.clone()),
            _ => return Err(anyhow::anyhow!("Unknown field: {}", field)),
        }

        // Rebuild the file content
        let mut new_content = String::new();

        // Add updated front-matter
        new_content.push_str("---\n");
        new_content.push_str(&format!("id: {}\n", task.id));
        new_content.push_str(&format!("title: \"{}\"\n", task.title));

        if let Some(ref status) = task.status {
            new_content.push_str(&format!("status: {}\n", status));
        }

        if let Some(ref priority) = task.priority {
            new_content.push_str(&format!("priority: {}\n", priority));
        }

        if let Some(ref tags) = task.tags {
            if tags.len() == 1 {
                new_content.push_str(&format!("tags: [\"{}\"]\n", tags[0]));
            } else {
                new_content.push_str("tags: [");
                for (i, tag) in tags.iter().enumerate() {
                    if i > 0 {
                        new_content.push_str(", ");
                    }
                    new_content.push_str(&format!("\"{}\"", tag));
                }
                new_content.push_str("]\n");
            }
        }

        if let Some(ref project) = task.project {
            new_content.push_str(&format!("project: {}\n", project));
        }

        if let Some(ref created) = task.created {
            new_content.push_str(&format!("created: {}\n", created));
        }

        if let Some(ref due) = task.due {
            new_content.push_str(&format!("due: {}\n", due));
        }

        new_content.push_str("---\n\n");

        // Add the original markdown content
        new_content.push_str(&parsed.content);

        // Write the updated file
        std::fs::write(&task_file.file_path, new_content).context(format!(
            "Failed to write updated task file: {}",
            task_file.file_path
        ))?;

        println!("✅ Updated {} for task {}: {}", field, id, value);
    } else {
        return Err(anyhow::anyhow!(
            "Could not parse front-matter from task file"
        ));
    }

    Ok(())
}

fn add_task_note(id: String, note: String) -> Result<()> {
    let tasks = load_tasks()?;
    let task_file = tasks
        .into_iter()
        .find(|tf| tf.task.id == id)
        .context(format!("Task with ID '{}' not found", id))?;

    // Read the current file content
    let content = std::fs::read_to_string(&task_file.file_path)
        .context(format!("Failed to read task file: {}", task_file.file_path))?;

    // Parse the front-matter and content
    let matter = Matter::<gray_matter::engine::YAML>::new();
    let parsed = matter.parse(&content);

    if let Some(front_matter) = parsed.data {
        // Extract the task data
        let task = extract_task_from_pod(&front_matter)?;

        // Rebuild the file content
        let mut new_content = String::new();

        // Add front-matter (unchanged)
        new_content.push_str("---\n");
        new_content.push_str(&format!("id: {}\n", task.id));
        new_content.push_str(&format!("title: \"{}\"\n", task.title));

        if let Some(ref status) = task.status {
            new_content.push_str(&format!("status: {}\n", status));
        }

        if let Some(ref priority) = task.priority {
            new_content.push_str(&format!("priority: {}\n", priority));
        }

        if let Some(ref tags) = task.tags {
            if tags.len() == 1 {
                new_content.push_str(&format!("tags: [\"{}\"]\n", tags[0]));
            } else {
                new_content.push_str("tags: [");
                for (i, tag) in tags.iter().enumerate() {
                    if i > 0 {
                        new_content.push_str(", ");
                    }
                    new_content.push_str(&format!("\"{}\"", tag));
                }
                new_content.push_str("]\n");
            }
        }

        if let Some(ref project) = task.project {
            new_content.push_str(&format!("project: {}\n", project));
        }

        if let Some(ref created) = task.created {
            new_content.push_str(&format!("created: {}\n", created));
        }

        if let Some(ref due) = task.due {
            new_content.push_str(&format!("due: {}\n", due));
        }

        new_content.push_str("---\n\n");

        // Process the markdown content to add the note
        let processed_content = add_note_to_content(&parsed.content, &note);
        new_content.push_str(&processed_content);

        // Write the updated file
        std::fs::write(&task_file.file_path, new_content).context(format!(
            "Failed to write updated task file: {}",
            task_file.file_path
        ))?;

        println!("✅ Added note to task {}: {}", id, note);
    } else {
        return Err(anyhow::anyhow!(
            "Could not parse front-matter from task file"
        ));
    }

    Ok(())
}

fn add_note_to_content(content: &str, note: &str) -> String {
    let mut result = String::new();
    let mut in_notes = false;
    let mut notes_added = false;

    for line in content.lines() {
        // Check if we're entering the notes section
        if line.trim().starts_with("## Notes") {
            in_notes = true;
            result.push_str(line);
            result.push('\n');
            continue;
        }

        // Check if we're leaving the notes section
        if in_notes && line.trim().starts_with("##") && !line.trim().starts_with("###") {
            // Add the note before leaving the section
            if !notes_added {
                result.push_str(&format!("{}\n\n", note));
                notes_added = true;
            }
            in_notes = false;
        }

        // If we're in the notes section, add the note after the first empty line
        if in_notes && line.trim().is_empty() && !notes_added {
            result.push_str(line);
            result.push('\n');
            result.push_str(&format!("{}\n", note));
            notes_added = true;
        } else {
            result.push_str(line);
            result.push('\n');
        }
    }

    // If we never found a notes section, add it
    if !notes_added {
        result.push_str("\n## Notes\n");
        result.push_str(&format!("{}\n", note));
    }

    result
}
fn git_start_branch(task_id: String, config: &Config) -> Result<()> {
    // First, check if we're in a git repository
    if !is_git_repo()? {
        return Err(anyhow::anyhow!("Not in a git repository"));
    }

    // Get the task details
    let tasks = load_tasks()?;
    let task = tasks
        .into_iter()
        .find(|tf| tf.task.id == task_id)
        .context(format!("Task with ID '{}' not found", task_id))?;

    // Check if we're on main branch
    let current_branch = get_current_branch()?;
    if current_branch != "main" {
        return Err(anyhow::anyhow!(
            "Must be on main branch to start a task branch. Current branch: {}",
            current_branch
        ));
    }

    // Check if there are unstaged changes and warn
    let has_unstaged = has_uncommitted_changes()?;
    if has_unstaged {
        println!("⚠️  Warning: You have unstaged changes that will be auto-stashed and restored");
    }

    // Pull latest changes from main with auto-stash (keeps changes)
    println!("🔄 Pulling latest changes from main...");
    run_git_command(&["pull", "--rebase", "--autostash", "origin", "main"])?;

    // Create branch name from task
    let branch_name = format!(
        "{}{}-{}",
        config.git.branch_prefix,
        task_id,
        task.task
            .title
            .to_lowercase()
            .replace(" ", "-")
            .replace(":", "")
            .replace(",", "")
            .replace(".", "")
            .replace("!", "")
            .replace("?", "")
            .chars()
            .filter(|c| c.is_alphanumeric() || *c == '-')
            .collect::<String>()
    );

    // Check if branch already exists
    if branch_exists(&branch_name)? {
        return Err(anyhow::anyhow!("Branch '{}' already exists", branch_name));
    }

    // Create and checkout new branch
    println!("🌿 Creating branch: {}", branch_name);
    run_git_command(&["checkout", "-b", &branch_name])?;

    // Update task status to active if it's pending
    if task.task.status.as_deref() == Some("pending") {
        println!("🚀 Marking task {} as active", task_id);
        run_terminal_cmd_internal(&["mdtasks", "start", &task_id])?;
    }

    println!(
        "✅ Started work on task {} in branch '{}'",
        task_id, branch_name
    );
    println!("📝 Task: {}", task.task.title);

    Ok(())
}

fn is_gh_cli_available() -> Result<bool> {
    let output = std::process::Command::new("gh")
        .args(["--version"])
        .output();

    match output {
        Ok(output) => Ok(output.status.success()),
        Err(_) => Ok(false),
    }
}

fn format_pr_body(task: &Task, task_content: &str) -> String {
    let mut body = String::new();

    // Add task description
    body.push_str(&format!("## Task: {}\n\n", task.title));

    // Add task details
    if let Some(ref status) = task.status {
        body.push_str(&format!("**Status:** {}\n", status));
    }
    if let Some(ref priority) = task.priority {
        body.push_str(&format!("**Priority:** {}\n", priority));
    }
    if let Some(ref tags) = task.tags {
        body.push_str(&format!("**Tags:** {}\n", tags.join(", ")));
    }
    if let Some(ref project) = task.project {
        body.push_str(&format!("**Project:** {}\n", project));
    }

    body.push('\n');

    // Add task content (checklist, notes, etc.)
    if !task_content.trim().is_empty() {
        body.push_str("## Task Details\n\n");
        body.push_str(task_content);
    }

    body
}

fn create_github_pr(
    _branch_name: &str,
    task: &Task,
    task_content: &str,
    config: &GitConfig,
    draft: bool,
    reviewers: Option<String>,
    labels: Option<String>,
) -> Result<String> {
    // Check if GitHub CLI is available
    if !is_gh_cli_available()? {
        return Err(anyhow::anyhow!(
            "GitHub CLI (gh) is not installed. Please install it to create PRs automatically.\n\
            Visit: https://cli.github.com/"
        ));
    }

    // Build PR title
    let pr_title = format!("feat: {} (task #{})", task.title, task.id);

    // Build PR body
    let pr_body = format_pr_body(task, task_content);

    // Build gh pr create command
    let mut args = vec!["pr", "create", "--title", &pr_title, "--body", &pr_body];

    // Add draft flag if requested
    if draft || config.pr_draft {
        args.push("--draft");
    }

    // Add reviewers
    let reviewers_list =
        reviewers.or_else(|| config.pr_default_reviewers.as_ref().map(|r| r.join(",")));
    if let Some(ref reviewers_str) = reviewers_list {
        args.extend(&["--reviewer", reviewers_str]);
    }

    // Add labels (only if explicitly provided via command line)
    if let Some(ref labels_str) = labels {
        args.extend(&["--label", labels_str]);
    }

    // Execute the command
    let output = std::process::Command::new("gh")
        .args(&args)
        .output()
        .context("Failed to run gh pr create command")?;

    if !output.status.success() {
        let error_msg = String::from_utf8_lossy(&output.stderr);
        return Err(anyhow::anyhow!("Failed to create PR: {}", error_msg));
    }

    // Extract PR URL from output
    let output_str = String::from_utf8_lossy(&output.stdout);
    let pr_url = output_str.trim().to_string();

    Ok(pr_url)
}

fn git_done_branch(
    message: Option<String>,
    no_pr: bool,
    draft: bool,
    reviewers: Option<String>,
    labels: Option<String>,
    switch_to_main: bool,
    config: &Config,
) -> Result<()> {
    // Check if we're in a git repository
    if !is_git_repo()? {
        return Err(anyhow::anyhow!("Not in a git repository"));
    }

    let current_branch = get_current_branch()?;

    // Check if we're on a task branch
    if !current_branch.starts_with(&config.git.branch_prefix) {
        return Err(anyhow::anyhow!(
            "Not on a task branch. Current branch: {}",
            current_branch
        ));
    }

    // Get task ID from branch name
    let task_id = current_branch
        .strip_prefix(&config.git.branch_prefix)
        .ok_or_else(|| anyhow::anyhow!("Invalid task branch format"))?
        .split('-')
        .next()
        .ok_or_else(|| anyhow::anyhow!("Invalid task branch format"))?;

    // Get task details
    let tasks = load_tasks()?;
    let task = tasks
        .into_iter()
        .find(|tf| tf.task.id == task_id)
        .context(format!("Task with ID '{}' not found", task_id))?;

    // Mark task as done first (so the task file update gets committed)
    println!("✅ Marking task {} as done", task_id);
    run_terminal_cmd_internal(&["mdtasks", "done", task_id])?;

    // Commit message
    let commit_msg =
        message.unwrap_or_else(|| format!("feat: {} (task #{})", task.task.title, task_id));

    // Add all changes and commit (only if there are changes)
    if has_uncommitted_changes()? {
        println!("📝 Committing changes...");
        run_git_command(&["add", "."])?;
        run_git_command(&["commit", "-m", &commit_msg])?;
    } else {
        println!("📝 No changes to commit");
    }

    // Push the task branch to remote
    println!("🚀 Pushing task branch to remote...");
    run_git_command(&["push", "origin", &current_branch])?;

    // Create PR if enabled and not skipped
    let pr_url = if !no_pr && config.git.pr_enabled {
        println!("🔗 Creating pull request...");
        match create_github_pr(
            &current_branch,
            &task.task,
            &task.content,
            &config.git,
            draft || config.git.pr_draft,
            reviewers,
            labels,
        ) {
            Ok(url) => {
                println!("✅ Pull request created: {}", url);
                Some(url)
            }
            Err(e) => {
                println!("⚠️  Failed to create PR: {}", e);
                None
            }
        }
    } else if no_pr {
        println!("⏭️  Skipping PR creation (--no-pr flag)");
        None
    } else {
        println!("⏭️  PR creation disabled in config");
        None
    };

    // Switch back to main if requested
    if switch_to_main || config.git.pr_switch_to_main {
        println!("🔄 Switching back to main branch...");
        run_git_command(&["checkout", "main"])?;
        println!("✅ Switched to main branch");
    }

    println!(
        "🎉 Successfully finished task {}: {}",
        task_id, task.task.title
    );
    println!("✅ Changes pushed to remote repository");

    if let Some(url) = pr_url {
        println!("🔗 Pull request: {}", url);
    }

    Ok(())
}

fn git_status(config: &Config) -> Result<()> {
    // Check if we're in a git repository
    if !is_git_repo()? {
        return Err(anyhow::anyhow!("Not in a git repository"));
    }

    let current_branch = get_current_branch()?;
    println!("🌿 Current branch: {}", current_branch);

    if current_branch.starts_with(&config.git.branch_prefix) {
        // Extract task ID from branch name
        if let Some(task_id) = current_branch
            .strip_prefix(&config.git.branch_prefix)
            .and_then(|s| s.split('-').next())
        {
            // Try to get task details
            if let Ok(tasks) = load_tasks() {
                if let Some(task) = tasks.into_iter().find(|tf| tf.task.id == task_id) {
                    println!("📋 Current task: {} - {}", task_id, task.task.title);
                    println!(
                        "📊 Status: {}",
                        task.task.status.as_deref().unwrap_or("unknown")
                    );
                    println!(
                        "⭐ Priority: {}",
                        task.task.priority.as_deref().unwrap_or("none")
                    );
                } else {
                    println!("⚠️ Task {} not found in tasks directory", task_id);
                }
            }
        }
    } else {
        println!("📋 No active task branch");
    }

    // Show git status
    println!("\n📊 Git status:");
    run_git_command(&["status", "--short"])?;

    Ok(())
}

// Helper functions

fn is_git_repo() -> Result<bool> {
    let output = std::process::Command::new("git")
        .args(["rev-parse", "--is-inside-work-tree"])
        .output()
        .context("Failed to run git command")?;

    Ok(output.status.success())
}

fn get_current_branch() -> Result<String> {
    let output = run_git_command(&["branch", "--show-current"])?;
    Ok(output.trim().to_string())
}

fn branch_exists(branch_name: &str) -> Result<bool> {
    let output = run_git_command(&["branch", "--list", branch_name])?;
    Ok(!output.trim().is_empty())
}

fn has_uncommitted_changes() -> Result<bool> {
    let output = run_git_command(&["status", "--porcelain"])?;
    Ok(!output.trim().is_empty())
}

fn run_git_command(args: &[&str]) -> Result<String> {
    let output = std::process::Command::new("git")
        .args(args)
        .output()
        .context(format!("Failed to run git command: git {}", args.join(" ")))?;

    if !output.status.success() {
        let error_msg = String::from_utf8_lossy(&output.stderr);
        return Err(anyhow::anyhow!("Git command failed: {}", error_msg));
    }

    Ok(String::from_utf8_lossy(&output.stdout).to_string())
}

fn run_terminal_cmd_internal(args: &[&str]) -> Result<()> {
    let status = std::process::Command::new(args[0])
        .args(&args[1..])
        .status()
        .context(format!("Failed to run command: {}", args.join(" ")))?;

    if !status.success() {
        return Err(anyhow::anyhow!("Command failed: {}", args.join(" ")));
    }

    Ok(())
}

fn cleanup_done_tasks(yes: bool) -> Result<()> {
    let tasks = load_tasks()?;
    let done_tasks: Vec<_> = tasks
        .into_iter()
        .filter(|task_file| task_file.task.status.as_deref() == Some("done"))
        .collect();

    if done_tasks.is_empty() {
        println!("✅ No done tasks to clean up");
        return Ok(());
    }

    println!("🗑️  Found {} done task(s) to clean up:", done_tasks.len());
    for task_file in &done_tasks {
        println!("  - {}: {}", task_file.task.id, task_file.task.title);
    }

    if !yes {
        print!("❓ Are you sure you want to delete these task files? (y/N): ");
        use std::io::{self, Write};
        io::stdout().flush()?;

        let mut input = String::new();
        io::stdin().read_line(&mut input)?;

        if !input.trim().to_lowercase().starts_with('y') {
            println!("❌ Cleanup cancelled");
            return Ok(());
        }
    }

    let mut deleted_count = 0;
    for task_file in done_tasks {
        if let Err(e) = std::fs::remove_file(&task_file.file_path) {
            eprintln!("⚠️  Failed to delete {}: {}", task_file.file_path, e);
        } else {
            println!("🗑️  Deleted: {}", task_file.file_path);
            deleted_count += 1;
        }
    }

    println!("✅ Cleaned up {} done task(s)", deleted_count);
    Ok(())
}
<<<<<<< HEAD

fn init_config_file(path: Option<String>) -> Result<()> {
    let config_path = path.unwrap_or_else(|| "./mdtasks.toml".to_string());
    let expanded_path = shellexpand::tilde(&config_path).to_string();

    if Path::new(&expanded_path).exists() {
        println!("⚠️  Config file already exists: {}", expanded_path);
        print!("❓ Overwrite? (y/N): ");
        use std::io::{self, Write};
        io::stdout().flush()?;

        let mut input = String::new();
        io::stdin().read_line(&mut input)?;

        if !input.trim().to_lowercase().starts_with('y') {
            println!("❌ Config init cancelled");
            return Ok(());
        }
    }

    let config = Config::default();
    let toml_content =
        toml::to_string_pretty(&config).context("Failed to serialize config to TOML")?;

    std::fs::write(&expanded_path, toml_content)
        .context(format!("Failed to write config file: {}", expanded_path))?;

    println!("✅ Created config file: {}", expanded_path);
    println!("📝 Edit the file to customize your mdtasks configuration");

    Ok(())
}
=======
// Test change for draft PR
>>>>>>> 1ef93408
<|MERGE_RESOLUTION|>--- conflicted
+++ resolved
@@ -1708,8 +1708,6 @@
     println!("✅ Cleaned up {} done task(s)", deleted_count);
     Ok(())
 }
-<<<<<<< HEAD
-
 fn init_config_file(path: Option<String>) -> Result<()> {
     let config_path = path.unwrap_or_else(|| "./mdtasks.toml".to_string());
     let expanded_path = shellexpand::tilde(&config_path).to_string();
@@ -1740,7 +1738,4 @@
     println!("📝 Edit the file to customize your mdtasks configuration");
 
     Ok(())
-}
-=======
-// Test change for draft PR
->>>>>>> 1ef93408
+}